--- conflicted
+++ resolved
@@ -236,11 +236,7 @@
 before_install:
   - if [ x$TRAVIS_DIST = xtrusty ]; then sudo ln -sf python3.6 /usr/bin/python3; fi
   - python --version
-<<<<<<< HEAD
-  # - sudo pip install -U pip
-=======
   - python3 --version
->>>>>>> a4e1d62f
   - umask 022
   - chmod -R go-w $GOPATH/src/github.com/elastic/beats
   # Docker-compose installation
