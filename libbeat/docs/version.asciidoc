<<<<<<< HEAD
:stack-version: 5.4.0
:doc-branch: 5.x
=======
:stack-version: 5.3.1
:doc-branch: 5.3
>>>>>>> fa11453b
:go-version: 1.7.4
:release-state: unreleased<|MERGE_RESOLUTION|>--- conflicted
+++ resolved
@@ -1,9 +1,4 @@
-<<<<<<< HEAD
 :stack-version: 5.4.0
-:doc-branch: 5.x
-=======
-:stack-version: 5.3.1
-:doc-branch: 5.3
->>>>>>> fa11453b
+:doc-branch: 5.4
 :go-version: 1.7.4
 :release-state: unreleased