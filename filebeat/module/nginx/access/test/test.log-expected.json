[
    {
        "@timestamp": "2016-12-07T10:05:07.000Z",
<<<<<<< HEAD
        "ecs.version": "1.0.0-beta2",
=======
        "ecs.version": "1.0.0",
>>>>>>> de955be0
        "event.dataset": "nginx.access",
        "event.module": "nginx",
        "fileset.name": "access",
        "http.request.method": "GET",
        "http.request.referrer": "-",
        "http.response.body.bytes": 571,
        "http.response.status_code": 200,
        "http.version": "1.1",
        "input.type": "log",
        "log.offset": 0,
        "nginx.access.remote_ip_list": [
            "10.0.0.2",
            "10.0.0.1",
            "127.0.0.1"
        ],
        "service.type": "nginx",
        "source.address": "10.0.0.2",
        "source.ip": "10.0.0.2",
        "url.original": "/ocelot",
        "user.name": "-",
        "user_agent.device.name": "Other",
        "user_agent.name": "Firefox",
        "user_agent.original": "Mozilla/5.0 (Macintosh; Intel Mac OS X 10.12; rv:49.0) Gecko/20100101 Firefox/49.0",
        "user_agent.os.full": "Mac OS X 10.12",
        "user_agent.os.name": "Mac OS X",
        "user_agent.os.version": "10.12",
        "user_agent.version": "49.0"
    },
    {
        "@timestamp": "2017-05-29T19:02:48.000Z",
        "ecs.version": "1.0.0",
        "event.dataset": "nginx.access",
        "event.module": "nginx",
        "fileset.name": "access",
        "http.request.method": "GET",
        "http.request.referrer": "-",
        "http.response.body.bytes": 612,
        "http.response.status_code": 404,
        "http.version": "1.1",
        "input.type": "log",
        "log.offset": 183,
        "nginx.access.remote_ip_list": [
            "172.17.0.1"
        ],
        "service.type": "nginx",
        "source.address": "172.17.0.1",
        "source.ip": "172.17.0.1",
        "url.original": "/stringpatch",
        "user.name": "-",
        "user_agent.device.name": "Other",
        "user_agent.name": "Firefox Alpha",
        "user_agent.original": "Mozilla/5.0 (Windows NT 6.1; rv:15.0) Gecko/20120716 Firefox/15.0a2",
        "user_agent.os.name": "Windows 7",
        "user_agent.version": "15.0.a2"
    },
    {
        "@timestamp": "2016-12-07T10:05:07.000Z",
<<<<<<< HEAD
        "ecs.version": "1.0.0-beta2",
=======
        "ecs.version": "1.0.0",
>>>>>>> de955be0
        "event.dataset": "nginx.access",
        "event.module": "nginx",
        "fileset.name": "access",
        "http.request.method": "GET",
        "http.request.referrer": "-",
        "http.response.body.bytes": 571,
        "http.response.status_code": 200,
        "http.version": "1.1",
        "input.type": "log",
        "log.offset": 341,
        "nginx.access.remote_ip_list": [
            "10.0.0.2",
            "10.0.0.1",
            "85.181.35.98"
        ],
        "service.type": "nginx",
        "source.address": "85.181.35.98",
        "source.geo.city_name": "Berlin",
        "source.geo.continent_name": "Europe",
        "source.geo.country_iso_code": "DE",
        "source.geo.location.lat": 52.4908,
        "source.geo.location.lon": 13.3275,
        "source.geo.region_iso_code": "DE-BE",
        "source.geo.region_name": "Land Berlin",
        "source.ip": "85.181.35.98",
        "url.original": "/ocelot",
        "user.name": "-",
        "user_agent.device.name": "Other",
        "user_agent.name": "Firefox",
        "user_agent.original": "Mozilla/5.0 (Macintosh; Intel Mac OS X 10.12; rv:49.0) Gecko/20100101 Firefox/49.0",
        "user_agent.os.full": "Mac OS X 10.12",
        "user_agent.os.name": "Mac OS X",
        "user_agent.os.version": "10.12",
        "user_agent.version": "49.0"
    },
    {
        "@timestamp": "2016-12-07T10:05:07.000Z",
<<<<<<< HEAD
        "ecs.version": "1.0.0-beta2",
=======
        "ecs.version": "1.0.0",
>>>>>>> de955be0
        "event.dataset": "nginx.access",
        "event.module": "nginx",
        "fileset.name": "access",
        "http.request.method": "GET",
        "http.request.referrer": "-",
        "http.response.body.bytes": 571,
        "http.response.status_code": 200,
        "http.version": "1.1",
        "input.type": "log",
        "log.offset": 527,
        "nginx.access.remote_ip_list": [
            "85.181.35.98"
        ],
        "service.type": "nginx",
        "source.address": "85.181.35.98",
        "source.geo.city_name": "Berlin",
        "source.geo.continent_name": "Europe",
        "source.geo.country_iso_code": "DE",
        "source.geo.location.lat": 52.4908,
        "source.geo.location.lon": 13.3275,
        "source.geo.region_iso_code": "DE-BE",
        "source.geo.region_name": "Land Berlin",
        "source.ip": "85.181.35.98",
        "url.original": "/ocelot",
        "user.name": "-",
        "user_agent.device.name": "Other",
        "user_agent.name": "Chrome",
        "user_agent.original": "Mozilla/5.0 (Macintosh; Intel Mac OS X 10_14_0) AppleWebKit/537.36 (KHTML, like Gecko) Chrome/70.0.3538.102 Safari/537.36",
        "user_agent.os.full": "Mac OS X 10.14.0",
        "user_agent.os.name": "Mac OS X",
        "user_agent.os.version": "10.14.0",
        "user_agent.version": "70.0.3538"
    },
    {
        "@timestamp": "2016-01-22T13:18:29.000Z",
        "ecs.version": "1.0.0",
        "event.dataset": "nginx.access",
        "event.module": "nginx",
        "fileset.name": "access",
        "http.request.method": "GET",
        "http.request.referrer": "-",
        "http.response.body.bytes": 25507,
        "http.response.status_code": 200,
        "http.version": "1.1",
        "input.type": "log",
        "log.offset": 732,
        "nginx.access.remote_ip_list": [
            "10.5.102.222",
            "199.96.1.1",
            "204.246.1.1",
            "10.2.1.185"
        ],
        "service.type": "nginx",
        "source.address": "199.96.1.1",
        "source.geo.city_name": "Springfield",
        "source.geo.continent_name": "North America",
        "source.geo.country_iso_code": "US",
        "source.geo.location.lat": 39.772,
        "source.geo.location.lon": -89.6859,
        "source.geo.region_iso_code": "US-IL",
        "source.geo.region_name": "Illinois",
        "source.ip": "199.96.1.1",
        "url.original": "/assets/xxxx?q=100",
        "user.name": "-",
        "user_agent.device.name": "Other",
        "user_agent.name": "Other",
        "user_agent.original": "Amazon CloudFront"
    },
    {
        "@timestamp": "2016-12-30T06:47:09.000Z",
        "ecs.version": "1.0.0",
        "event.dataset": "nginx.access",
        "event.module": "nginx",
        "fileset.name": "access",
        "http.request.method": "GET",
        "http.request.referrer": "-",
        "http.response.body.bytes": 8571,
        "http.response.status_code": 404,
        "http.version": "1.1",
        "input.type": "log",
        "log.offset": 884,
        "nginx.access.remote_ip_list": [
            "2a03:0000:10ff:f00f:0000:0000:0:8000",
            "10.225.192.17",
            "10.2.2.121"
        ],
        "service.type": "nginx",
        "source.address": "2a03:0000:10ff:f00f:0000:0000:0:8000",
        "source.geo.continent_name": "Europe",
        "source.geo.country_iso_code": "PT",
        "source.geo.location.lat": 39.5,
        "source.geo.location.lon": -8.0,
        "source.ip": "2a03:0000:10ff:f00f:0000:0000:0:8000",
        "url.original": "/test.html",
        "user.name": "-",
        "user_agent.device.name": "Spider",
        "user_agent.name": "Facebot",
        "user_agent.original": "Mozilla/5.0 (compatible; Facebot 1.0; https://developers.facebook.com/docs/sharing/webmasters/crawler)",
        "user_agent.version": "1.0"
    },
    {
        "@timestamp": "2018-04-12T07:48:40.000Z",
<<<<<<< HEAD
        "ecs.version": "1.0.0-beta2",
=======
        "ecs.version": "1.0.0",
>>>>>>> de955be0
        "event.dataset": "nginx.access",
        "event.module": "nginx",
        "fileset.name": "access",
        "http.request.referrer": "-",
        "http.response.body.bytes": 0,
        "http.response.status_code": 400,
        "input.type": "log",
        "log.offset": 1124,
        "nginx.access.remote_ip_list": [
            "127.0.0.1"
        ],
        "service.type": "nginx",
        "source.address": "127.0.0.1",
        "source.ip": "127.0.0.1",
        "user.name": "-",
        "user_agent.device.name": "Other",
        "user_agent.name": "Other",
        "user_agent.original": "-"
    }
]<|MERGE_RESOLUTION|>--- conflicted
+++ resolved
@@ -1,11 +1,7 @@
 [
     {
         "@timestamp": "2016-12-07T10:05:07.000Z",
-<<<<<<< HEAD
-        "ecs.version": "1.0.0-beta2",
-=======
-        "ecs.version": "1.0.0",
->>>>>>> de955be0
+        "ecs.version": "1.0.0",
         "event.dataset": "nginx.access",
         "event.module": "nginx",
         "fileset.name": "access",
@@ -63,11 +59,7 @@
     },
     {
         "@timestamp": "2016-12-07T10:05:07.000Z",
-<<<<<<< HEAD
-        "ecs.version": "1.0.0-beta2",
-=======
-        "ecs.version": "1.0.0",
->>>>>>> de955be0
+        "ecs.version": "1.0.0",
         "event.dataset": "nginx.access",
         "event.module": "nginx",
         "fileset.name": "access",
@@ -105,11 +97,7 @@
     },
     {
         "@timestamp": "2016-12-07T10:05:07.000Z",
-<<<<<<< HEAD
-        "ecs.version": "1.0.0-beta2",
-=======
-        "ecs.version": "1.0.0",
->>>>>>> de955be0
+        "ecs.version": "1.0.0",
         "event.dataset": "nginx.access",
         "event.module": "nginx",
         "fileset.name": "access",
@@ -212,11 +200,7 @@
     },
     {
         "@timestamp": "2018-04-12T07:48:40.000Z",
-<<<<<<< HEAD
-        "ecs.version": "1.0.0-beta2",
-=======
-        "ecs.version": "1.0.0",
->>>>>>> de955be0
+        "ecs.version": "1.0.0",
         "event.dataset": "nginx.access",
         "event.module": "nginx",
         "fileset.name": "access",
